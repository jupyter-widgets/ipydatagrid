--- conflicted
+++ resolved
@@ -60,7 +60,6 @@
   margin: 0;
 }
 
-<<<<<<< HEAD
 .ipydatagrid-filterMenu {
   border: 1px solid var(--jp-border-color1, #BDBDBD);
   box-shadow: 5px 5px 5px rgba(0, 0, 0, .2);
@@ -88,12 +87,12 @@
 .ipydatagrid-filter-condition-select {
   min-height: 35px;
   min-width: var(--ipydatagrid-filter-dialog-width);
-=======
+}
+
 .ipydatagrid-context-menu {
   border: 1px solid var(--jp-border-color0, #000000);
   font-family: 'BB.Prop', Arial, Helvetica, sans-serif;
   padding-top: 7px;
   padding-bottom: 4px;
   padding-left: 3px;
->>>>>>> 5e1a1541
 }