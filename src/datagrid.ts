--- conflicted
+++ resolved
@@ -36,16 +36,12 @@
 } from './core/cellrenderer';
 
 import {
-<<<<<<< HEAD
-  DOMWidgetModel, DOMWidgetView, JupyterPhosphorPanelWidget, ISerializers, resolvePromisesDict, unpack_models, WidgetModel
-=======
   JSONExt
 } from '@phosphor/coreutils';
 
 import {
   DOMWidgetModel, DOMWidgetView, JupyterPhosphorPanelWidget,
-  ISerializers, resolvePromisesDict, unpack_models
->>>>>>> f8e41b97
+  ISerializers, resolvePromisesDict, unpack_models, WidgetModel
 } from '@jupyter-widgets/base';
 
 import {
