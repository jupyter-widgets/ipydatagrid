// Copyright (c) QuantStack
// Distributed under the terms of the Modified BSD License.

import * as _ from 'underscore';

const d3Color: any = require('d3-color');

import {
  TextRenderer
} from '@phosphor/datagrid';

import {
  CommandRegistry
} from '@phosphor/commands';

import {
  BasicKeyHandler
} from './core/basickeyhandler';

import {
  BasicMouseHandler
} from './core/basicmousehandler';

import {
  BasicSelectionModel
} from './core/basicselectionmodel';

import {
  DOMWidgetModel, DOMWidgetView, JupyterPhosphorPanelWidget, ISerializers, resolvePromisesDict, unpack_models
} from '@jupyter-widgets/base';

import {
  ViewBasedJSONModel
} from './core/viewbasedjsonmodel'

import {
  IPyDataGridContextMenu
} from './core/gridContextMenu';

import {
  InteractiveFilterDialog
} from './core/filterMenu';

import {
  HeaderRenderer
} from './core/headerRenderer';

import {
  DataGrid
} from './core/ipydatagrid';

// Import CSS
import '../css/datagrid.css'

import {
  MODULE_NAME, MODULE_VERSION
} from './version';

import {
  CellRendererModel, CellRendererView
} from './cellrenderer'

import {
  Theme
} from './utils'

// Shorthand for a string->T mapping
type Dict<T> = { [keys: string]: T; };


export
  class DataGridModel extends DOMWidgetModel {
  defaults() {
    return {
      ...super.defaults(),
      _model_module: DataGridModel.model_module,
      _model_module_version: DataGridModel.model_module_version,
      _view_name: DataGridModel.view_name,
      _view_module: DataGridModel.view_module,
      _view_module_version: DataGridModel.view_module_version,
      baseRowSize: 20,
      baseColumnSize: 64,
      baseRowHeaderSize: 64,
      baseColumnHeaderSize: 20,
      headerVisibility: 'all',
      data: {},
      _transforms: [],
      renderers: {},
      default_renderer: null
    };
  }

  initialize(attributes: any, options: any) {
    super.initialize(attributes, options);

    this.on('change:data', this.updateData.bind(this));
    this.on('change:_transforms', this.updateTransforms.bind(this));
    this.updateData();
    this.updateTransforms();
  }

  updateData() {
    this.data_model = new ViewBasedJSONModel(this.get('data'));
    this.data_model.transformStateChanged.connect((sender, value) => {
      this.set('_transforms', value.transforms);
      this.save_changes();
    });

    this.selectionModel = new BasicSelectionModel({ model: this.data_model });

    this.updateTransforms();
  }

  updateTransforms() {
    this.selectionModel.clear();
    this.data_model.replaceTransforms(this.get('_transforms'));
  }

  static serializers: ISerializers = {
    ...DOMWidgetModel.serializers,
    transforms: { deserialize: (unpack_models as any) },
    renderers: { deserialize: (unpack_models as any) },
    default_renderer: { deserialize: (unpack_models as any) },
  }

  static model_name = 'DataGridModel';
  static model_module = MODULE_NAME;
  static model_module_version = MODULE_VERSION;

  static view_name = 'DataGridView';
  static view_module = MODULE_NAME;
  static view_module_version = MODULE_VERSION;

  data_model: ViewBasedJSONModel;
  selectionModel: BasicSelectionModel;
}

class IIPyDataGridMouseHandler extends BasicMouseHandler {
  /**
   * Construct a new datagrid mouse handler.
   *
   * @param dataGridView - The DataGridView object for which mouse events are handled.
   */
  constructor(dataGridView: DataGridView) {
    super();

    this._dataGridView = dataGridView;
  }

  /**
   * Handle the mouse down event for the data grid.
   *
   * @param grid - The data grid of interest.
   *
   * @param event - The mouse down event of interest.
   */
  onMouseDown(grid: DataGrid, event: MouseEvent): void {
    const hit = grid.hitTest(event.clientX, event.clientY);
    const hitRegion = hit.region;
    const buttonSize = HeaderRenderer.buttonSize;
    const buttonPadding = HeaderRenderer.buttonPadding;

    if (hitRegion === 'corner-header' || hitRegion === 'column-header') {
      const columnWidth = grid.columnSize(
        hitRegion === 'corner-header' ? 'row-header' : 'body', hit.column);
      const rowHeight = grid.rowSize('column-header', hit.row);
      const isMenuClick =
        hit.x > (columnWidth - buttonSize - buttonPadding) &&
        hit.x < (columnWidth - buttonPadding) &&
        hit.y > (rowHeight - buttonSize - buttonPadding) &&
        hit.y < (rowHeight - buttonPadding);

      if (isMenuClick) {
        this._dataGridView.contextMenu.open(grid, {
          ...hit, x: event.clientX, y: event.clientY
        });

        return;
      }
    }

    super.onMouseDown(grid, event);
  }

  private _dataGridView: DataGridView;
};

export
class DataGridView extends DOMWidgetView {
  _createElement(tagName: string) {
    this.pWidget = new JupyterPhosphorPanelWidget({ view: this });
    return this.pWidget.node;
  }

  _setElement(el: HTMLElement) {
    if (this.el || el !== this.pWidget.node) {
      throw new Error('Cannot reset the DOM element.');
    }

    this.el = this.pWidget.node;
  }

  render() {
    this.el.classList.add('datagrid-container');

    return this.updateRenderers().then(() => {
      this.grid = new DataGrid({
        defaultSizes: {
          rowHeight: this.model.get('base_row_size'),
          columnWidth: this.model.get('base_column_size'),
          rowHeaderWidth: this.model.get('base_row_header_size'),
          columnHeaderHeight: this.model.get('base_column_header_size')
        },
        headerVisibility: this.model.get('header_visibility'),
      });

      this.filterDialog = new InteractiveFilterDialog({
        model: this.model.data_model
      });

      this.contextMenu = new IPyDataGridContextMenu({
        grid: this.grid,
        commands: this._createCommandRegistry()
      });

      this.updateGridStyle();

      this.grid.model = this.model.data_model;
      this.grid.keyHandler = new BasicKeyHandler();
      this.grid.mouseHandler = new IIPyDataGridMouseHandler(this);
      this.grid.selectionModel = this.model.selectionModel;
      this.updateGridRenderers();

      this.model.on('change:data', () => {
        this.grid.model = this.model.data_model;
<<<<<<< HEAD
        this.updateHeaderRenderer();
=======
        this.grid.selectionModel = this.model.selectionModel;
        this.filterDialog.model = this.model.data_model;
>>>>>>> b8865563
      });

      this.model.on('change:base_row_size', () => {
        this.grid.defaultSizes = {
          ...this.grid.defaultSizes,
          rowHeight: this.model.get('base_row_size')
        };
      });

      this.model.on('change:base_column_size', () => {
        this.grid.defaultSizes = {
          ...this.grid.defaultSizes,
          columnWidth: this.model.get('base_column_size')
        };
      });

      this.model.on('change:base_row_header_size', () => {
        this.grid.defaultSizes = {
          ...this.grid.defaultSizes,
          rowHeaderWidth: this.model.get('base_row_header_size')
        };
      });

      this.model.on('change:base_column_header_size', () => {
        this.grid.defaultSizes = {
          ...this.grid.defaultSizes,
          columnHeaderHeight: this.model.get('base_column_header_size')
        };
      });

      this.model.on('change:header_visibility', () => {
        this.grid.headerVisibility = this.model.get('header_visibility');
      });

      this.model.on_some_change(['default_renderer', 'renderers'], () => {
        this.updateRenderers().then(this.updateGridRenderers.bind(this));
      }, this);

      this.pWidget.addWidget(this.grid);
    });
  }

  private updateRenderers() {
    // Unlisten to previous renderers
    if (this.default_renderer) {
      this.stopListening(this.default_renderer, 'renderer-changed');
    }
    for (const key in this.renderers) {
      this.stopListening(this.renderers[key], 'renderer-changed');
    }

    // And create views for new renderers
    let promises = [];

    const default_renderer = this.model.get('default_renderer');
    promises.push(this.create_child_view(default_renderer).then((defaultRendererView: any) => {
      this.default_renderer = defaultRendererView;

      this.listenTo(this.default_renderer, 'renderer-changed', this.updateGridRenderers.bind(this));
    }));

    let renderer_promises: Dict<Promise<any>> = {};
    _.each(this.model.get('renderers'), (model: CellRendererModel, key: string) => {
      renderer_promises[key] = this.create_child_view(model);
    });
    promises.push(resolvePromisesDict(renderer_promises).then((rendererViews: Dict<CellRendererView>) => {
      this.renderers = rendererViews;

      for (const key in rendererViews) {
        this.listenTo(rendererViews[key], 'renderer-changed', this.updateGridRenderers.bind(this));
      }
    }));

    return Promise.all(promises);
  }

  private updateGridRenderers() {
    if (this.grid.cellRenderers.get('body', {}) !== this.default_renderer.renderer) {
      this.grid.cellRenderers.set('body', {}, this.default_renderer.renderer);
    }

    for (const key in this.renderers) {
      if (this.grid.cellRenderers.get('body', { 'name': key }) !== this.renderers[key].renderer) {
        this.grid.cellRenderers.set('body', { 'name': key }, this.renderers[key].renderer);
      }
    }
  }

  protected updateGridStyle() {
    this.updateHeaderRenderer();
    const rowHeaderRenderer = new TextRenderer({
      textColor: Theme.getFontColor(1),
      backgroundColor: Theme.getBackgroundColor(2),
      horizontalAlignment: 'center',
      verticalAlignment: 'center'
    });
    this.grid.cellRenderers.set('row-header', {}, rowHeaderRenderer);

    const selectionFillColor = d3Color.rgb(Theme.getBrandColor(2));
    selectionFillColor.opacity = 0.4;  // Fading the selection fill color a bit

    this.grid.style = {
      voidColor: Theme.getBackgroundColor(),
      backgroundColor: Theme.getBackgroundColor(),
      gridLineColor: Theme.getBorderColor(),
      headerGridLineColor: Theme.getBorderColor(1),
      selectionFillColor: selectionFillColor.formatRgb(),
      selectionBorderColor: Theme.getBrandColor(1),
      headerSelectionFillColor: selectionFillColor.formatRgb(),
      headerSelectionBorderColor: Theme.getBrandColor(1),
    };
  }

  private updateHeaderRenderer() {
    const headerRenderer = new HeaderRenderer({
      textColor: Theme.getFontColor(1),
      backgroundColor: Theme.getBackgroundColor(2),
      horizontalAlignment: 'center'
    });
    headerRenderer.model = this.model.data_model;
    this.grid.cellRenderers.set('column-header', {}, headerRenderer);
    this.grid.cellRenderers.set('corner-header', {}, headerRenderer);
  }

  private _createCommandRegistry(): CommandRegistry {
    const commands = new CommandRegistry();
    commands.addCommand(IPyDataGridContextMenu.CommandID.SortAscending, {
      label: 'Sort ASC',
      mnemonic: 1,
      iconClass: 'fa fa-arrow-up',
      execute: (args): void => {
        const cellClick: IPyDataGridContextMenu.CommandArgs = args as IPyDataGridContextMenu.CommandArgs;
        this.model.data_model.addTransform({
          type: 'sort',
          columnIndex: cellClick.columnIndex + 1,
          desc: false
        })
      }
    });
    commands.addCommand(IPyDataGridContextMenu.CommandID.SortDescending, {
      label: 'Sort DESC',
      mnemonic: 1,
      iconClass: 'fa fa-arrow-down',
      execute: (args) => {
        const cellClick: IPyDataGridContextMenu.CommandArgs = args as IPyDataGridContextMenu.CommandArgs;
        this.model.data_model.addTransform({
          type: 'sort',
          columnIndex: cellClick.columnIndex + 1,
          desc: true
        })
      }
    });
    commands.addCommand(IPyDataGridContextMenu.CommandID.RevertGrid, {
      label: 'Revert grid',
      mnemonic: 8,
      iconClass: 'fa fa-refresh',
      execute: (args) => {
        this.model.data_model.clearTransforms();
      }
    });
    commands.addCommand(IPyDataGridContextMenu.CommandID.OpenFilterByConditionDialog, {
      label: 'Filter by condition...',
      mnemonic: 4,
      iconClass: 'fa fa-filter',
      execute: (args) => {
        let commandArgs = <IPyDataGridContextMenu.CommandArgs>args
        this.filterDialog.open({
          x: commandArgs.clientX,
          y: commandArgs.clientY,
          region: commandArgs.region,
          columnIndex: commandArgs.columnIndex,
          forceX: false,
          forceY: false,
          mode: 'condition'
        });
      }
    });
    commands.addCommand(IPyDataGridContextMenu.CommandID.OpenFilterByValueDialog, {
      label: 'Filter by value...',
      mnemonic: 4,
      iconClass: 'fa fa-filter',
      execute: (args) => {
        let commandArgs = <IPyDataGridContextMenu.CommandArgs>args
        this.filterDialog.open({
          x: commandArgs.clientX,
          y: commandArgs.clientY,
          region: commandArgs.region,
          columnIndex: commandArgs.columnIndex,
          forceX: false,
          forceY: false,
          mode: 'value'
        });
      }
    });
    return commands;

  }

  renderers: Dict<CellRendererView>;
  default_renderer: CellRendererView;

  grid: DataGrid;

  pWidget: JupyterPhosphorPanelWidget;

  model: DataGridModel;

  contextMenu: IPyDataGridContextMenu;
  filterDialog: InteractiveFilterDialog;
}

export {
  TextRendererModel, TextRendererView,
  BarRendererModel, BarRendererView,
} from './cellrenderer';

export {
  VegaExprModel, VegaExprView
} from './vegaexpr';<|MERGE_RESOLUTION|>--- conflicted
+++ resolved
@@ -233,12 +233,9 @@
 
       this.model.on('change:data', () => {
         this.grid.model = this.model.data_model;
-<<<<<<< HEAD
+        this.grid.selectionModel = this.model.selectionModel;
         this.updateHeaderRenderer();
-=======
-        this.grid.selectionModel = this.model.selectionModel;
         this.filterDialog.model = this.model.data_model;
->>>>>>> b8865563
       });
 
       this.model.on('change:base_row_size', () => {
