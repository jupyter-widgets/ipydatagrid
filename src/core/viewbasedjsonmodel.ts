import {
  DataModel,
} from './datamodel';

import {
  each
} from '@phosphor/algorithm';

import {
  ReadonlyJSONObject, ReadonlyJSONValue
} from '@phosphor/coreutils';

import {
  ISignal, Signal
} from '@phosphor/signaling';

import {
  Transform
} from './transform';

import {
  View
} from './view';

import {
  TransformStateManager
} from './transformStateManager';

/**
 * A view based data model implementation for in-memory JSON data.
 */
export class ViewBasedJSONModel extends DataModel {

  /**
   * Create a data model with static JSON data.
   *
   * @param data - The dataset for initializing the data model.
   */
  constructor(data: ViewBasedJSONModel.IData) {
    super();
    this._updateDataset(data);
    this._transformState = new TransformStateManager();

    // Repaint grid on transform state update
    // Note: This will also result in the `model-reset` signal being sent.
    this._transformState.changed.connect((sender, value) => {
      this.currentView = this._transformState.createView(this._dataset);
      this._transformSignal.emit(value)
    })
  }

  /**
   * Sets the dataset for this model.
   *
   * @param data - The data to be set on this data model
   */
  private _updateDataset(data: ViewBasedJSONModel.IData): void {
    this._dataset = data;
    this._updatePrimaryKeyMap();
    this.currentView = new View(this._dataset);
  }

  /**
   * Updates the primary key map, which provides a mapping from primary key
   * value to row in the full dataset.
   */
  private _updatePrimaryKeyMap(): void {
    this._primaryKeyMap.clear();

    const primaryKey = this._dataset.schema.primaryKey;

    if (Array.isArray(primaryKey)) {
      each(this._dataset.data, (rowData, index) => {
        let keys = primaryKey.map(key => rowData[key])
        this._primaryKeyMap.set(JSON.stringify(keys), index)
      })
    } else {
      // If primaryKey is a string, we want to represent it in the map as
      // an array, as it will be looked up that way.
      each(this._dataset.data, (rowData, index) => {
        this._primaryKeyMap.set(JSON.stringify([rowData[primaryKey]]), index);
      })
    }
  }

  /**
   * Get the row count for a region in the data model.
   *
   * @param region - The row region of interest.
   *
   * @returns - The row count for the region.
   */
  rowCount(region: DataModel.RowRegion): number {
    return this.currentView.rowCount(region)
  }

  /**
   * Get the column count for a region in the data model.
   *
   * @param region - The column region of interest.
   *
   * @returns - The column count for the region.
   */
  columnCount(region: DataModel.ColumnRegion): number {
    return this.currentView.columnCount(region)
  }

  /**
   * Get the metadata for a column in the data model.
   *
   * @param region - The cell region of interest.
   *
   * @param column - The index of the column of interest.
   *
   * @returns The metadata for the column.
   */
  metadata(region: DataModel.CellRegion, column: number): DataModel.Metadata {
    return this.currentView.metadata(region, column);
  }

  /**
   * Get the data value for a cell in the data model.
   *
   * @param region - The cell region of interest.
   *
   * @param row - The row index of the cell of interest.
   *
   * @param column - The column index of the cell of interest.
   *
   * @param returns - The data value for the specified cell.
   */
  data(region: DataModel.CellRegion, row: number, column: number): any {
    return this.currentView.data(region, row, column);
  }

  /**
   * Get the current View for the model.
   */
  protected get currentView(): View {
    return this._currentView;
  }

  /**
   * Sets the provided View as the current View, then emits a changed signal.
   */
  protected set currentView(view: View) {
    this._currentView = view;
    this.emitChanged({ type: 'model-reset' });

    const primaryKey = !Array.isArray(this._dataset.schema.primaryKey)
      ? [this._dataset.schema.primaryKey]
      : this._dataset.schema.primaryKey;

    const indices: number[] = view.dataset.map((val, i) => {
      const lookupVal = JSON.stringify(primaryKey.map(key => val[key]));
      return this._primaryKeyMap.get(lookupVal) || i;
    });

    this.dataSync.emit({
      type: 'row-indices-updated',
      indices: indices
    });
  }

  /**
   * Add a new transform to the currently active transforms.
   *
   * @param transform - The transform to be added.
   */
  addTransform(transform: Transform.TransformSpec): void {
    this._transformState.add(transform);
  }

  /**
   * Removes the provided transformation from the active state.
   *
   * @param columnIndex - The index of the column state to be removed.
   *
   * @param transformType - The type of the transform to be removed from state.
   */
  removeTransform(columnIndex: number, transformType: string): void {
    this._transformState.remove(columnIndex, transformType);
  }

  /**
   * Apply an array of transformations to the dataset and update the current
   * View. The provided transforms will replace any existing ones.
   *
   * @param transforms - Array of transformations to apply to the dataset
   */
  replaceTransforms(transforms: Transform.TransformSpec[]): void {
    this._transformState.replace(transforms);
  }

  /**
   * Removes all active transforms.
   */
  clearTransforms(): void {
    this._transformState.clear();
  }

  /**
   * Returns the transform metadata for the provided column.
   *
   * @param columnIndex - The column index of the metadata to be retrieved.
   */
  transformMetadata(columnIndex: number): TransformStateManager.IColumn | undefined {
    return this._transformState.metadata(columnIndex);
  }

  /**
   * Returns an array of unique values contained in the provided column index.
   * 
   * @param columnIndex - The index to retrieve unique values for.
   */
  uniqueValues(region: DataModel.CellRegion, columnIndex: number): any[] {
    return this.currentView.uniqueValues(region, columnIndex);
  }

  get transformStateChanged(): ISignal<this, TransformStateManager.IEvent> {
    return this._transformSignal;
  }

  /**
<<<<<<< HEAD
   * Updates the indicated value in the dataset.
   *
   * Note: provided row/column values should correspond to the currently
   * active View, not the full dataset.
   * Note: Currently, only updating `body` cells is supported.
   *
   * @param options - The options for this method.
   */
  updateCellValue(options: ViewBasedJSONModel.IUpdateCellValuesOptions): void {

    // Bail if cell region isn't the body
    // TODO: Support modifying the schema
    if (options.region !== 'body') {
      return;
    }

    // Get the index of the row in the full dataset to be updated
    const primaryKey = (Array.isArray(this._dataset.schema.primaryKey))
      ? this._dataset.schema.primaryKey
      : [this._dataset.schema.primaryKey];
    let keyValues = primaryKey.map(key =>
      this._currentView.dataset[options.row][key]
    );
    const lookupIndex = this._primaryKeyMap.get(JSON.stringify(keyValues));

    // Bail if row in dataset could not be found
    if (lookupIndex === undefined) {
      return;
    };

    // Create new row and add it to new dataset
    const newRow = { ...this._dataset.data[lookupIndex] };
    newRow[this.metadata('body', options.column)['name']] = options.value;
    const newData = Array.from(this._dataset.data);
    newData[lookupIndex] = newRow;

    this._dataset = {
      data: newData,
      schema: this._dataset.schema
    };

    this.dataSync.emit({
      type: 'cell-updated',
    });

    // We need to rerun the transforms, as the changed cell may change the order
    // or visibility of other rows
    this.currentView = this._transformState.createView(this._dataset);
  }

  /**
   * A signal emitted when the data model has changes to sync to the kernel.
   */
  get dataSync(): Signal<this, ViewBasedJSONModel.IDataSyncEvent> {
    return this._dataSyncSignal;
  }

  get dataset(): ViewBasedJSONModel.IData {
    return this._dataset;
=======
   * Returns the index in the schema that relates to the index by region.
   *
   * @param region - The `CellRegion` of interest.
   *
   * @param index - The column index to look up.
   */
  getSchemaIndex(region: DataModel.CellRegion, index: number): number {
    return this.currentView.getSchemaIndex(region, index)
>>>>>>> b271679b
  }

  private _currentView: View;
  private _transformSignal = new Signal<this, TransformStateManager.IEvent>(this);
  private _dataSyncSignal = new Signal<this, ViewBasedJSONModel.IDataSyncEvent>(this);
  private _primaryKeyMap: Map<ReadonlyJSONValue, number> = new Map()

  protected _dataset: ViewBasedJSONModel.IData;
  protected readonly _transformState: TransformStateManager;
}

/**
 * The namespace for the `ViewBasedJSONModel` class statics.
 */
export
namespace ViewBasedJSONModel {
  /**
   * An object which describes a column of data in the model.
   *
   * #### Notes
   * This is based on the JSON Table Schema specification:
   * https://specs.frictionlessdata.io/table-schema/
   */
  export interface IField {
    /**
     * The name of the column.
     *
     * This is used as the key to extract a value from a data record.
     * It is also used as the column header label.
     */
    readonly name: string;

    /**
     * The type of data held in the column.
     */
    readonly type: string;
  }

  /**
   * An object when specifies the schema for a data model.
   *
   * #### Notes
   * This is based on the JSON Table Schema specification:
   * https://specs.frictionlessdata.io/table-schema/
   */
  export interface ISchema {
    /**
     * The fields which describe the data model columns.
     *
     * Primary key fields are rendered as row header columns.
     */
    readonly fields: IField[];

    /**
     * The field names which act as primary keys.
     *
     * Primary key fields are rendered as row header columns.
     */
    readonly primaryKey: string | string[];
  }

  export interface IUpdateCellValuesOptions {
    /**
     * The `CellRegion` of the cell to be updated.
     */
    region: DataModel.CellRegion

    /**
     * The index of the target row in the current view.
     */
    column: number

    /**
     * The index of the target row in the current view.
     */
    row: number

    /**
     * The new value to replace the old one.
     */
    value: any
  }

  /**
   * A type alias for a data source for a JSON data model.
   *
   * A data source is an array of JSON object records which represent
   * the rows of the table. The keys of the records correspond to the
   * field names of the columns.
   */
  export type DataSource = ReadonlyArray<ReadonlyJSONObject>;

  /**
   * An options object for initializing the data model.
   */
  export interface IData {
    /**
     * The schema for the for the data model.
     *
     * The schema should be treated as an immutable object.
     */
    schema: ISchema;

    /**
     * The data source for the data model.
     *
     * The data model takes full ownership of the data source.
     */
    data: DataSource
  }
  export type IDataSyncEvent = ISyncCell | ISyncRowIndices

  /**
   * An event that indicates a needed change to the kernel-side dataset.
   */
  export interface ISyncCell {
    /**
     * The discriminated type of the args object.
     */
    type: 'cell-updated'
  }
  export interface ISyncRowIndices {
    /**
     * The discriminated type of the args object.
     */
    type: 'row-indices-updated'

    /**
     * An list of the rows in the untransformed dataset that are currently
     * represented in the `View`.
     */
    indices: number[]
  }
}<|MERGE_RESOLUTION|>--- conflicted
+++ resolved
@@ -57,7 +57,8 @@
   private _updateDataset(data: ViewBasedJSONModel.IData): void {
     this._dataset = data;
     this._updatePrimaryKeyMap();
-    this.currentView = new View(this._dataset);
+    let view = new View(this._dataset);
+    this.currentView = view
   }
 
   /**
@@ -222,7 +223,6 @@
   }
 
   /**
-<<<<<<< HEAD
    * Updates the indicated value in the dataset.
    *
    * Note: provided row/column values should correspond to the currently
@@ -232,7 +232,6 @@
    * @param options - The options for this method.
    */
   updateCellValue(options: ViewBasedJSONModel.IUpdateCellValuesOptions): void {
-
     // Bail if cell region isn't the body
     // TODO: Support modifying the schema
     if (options.region !== 'body') {
@@ -252,7 +251,6 @@
     if (lookupIndex === undefined) {
       return;
     };
-
     // Create new row and add it to new dataset
     const newRow = { ...this._dataset.data[lookupIndex] };
     newRow[this.metadata('body', options.column)['name']] = options.value;
@@ -280,9 +278,14 @@
     return this._dataSyncSignal;
   }
 
+  /**
+   * Returns the current full dataset.
+   */
   get dataset(): ViewBasedJSONModel.IData {
     return this._dataset;
-=======
+  }
+
+  /**
    * Returns the index in the schema that relates to the index by region.
    *
    * @param region - The `CellRegion` of interest.
@@ -291,7 +294,6 @@
    */
   getSchemaIndex(region: DataModel.CellRegion, index: number): number {
     return this.currentView.getSchemaIndex(region, index)
->>>>>>> b271679b
   }
 
   private _currentView: View;
