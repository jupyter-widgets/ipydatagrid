import { Transform } from './transform';

import { ViewBasedJSONModel } from './viewbasedjsonmodel';

import { DataGrid } from './datagrid';

import { DataModel } from '@lumino/datagrid';

<<<<<<< HEAD
import { ElementExt } from '@lumino/domutils';
=======
import { 
  Signal, ISignal 
} from '@lumino/signaling';

import {
  ElementExt
} from '@lumino/domutils';
>>>>>>> 001ca047

import { Message, MessageLoop, ConflatableMessage } from '@lumino/messaging';

import { BasicMouseHandler } from '@lumino/datagrid';

import { Widget, BoxPanel } from '@lumino/widgets';

import { VirtualDOM, VirtualElement, h } from '@lumino/virtualdom';

import { FilterValueRenderer } from './valueRenderer';

import { Theme } from '../utils';

/**
 * An interactive widget to add filter transformations to the data model.
 */
export class InteractiveFilterDialog extends BoxPanel {
  /**
   * Construct a new InteractiveFilterDialog.
   *
   * @param options - The options for initializing the InteractiveFilterDialog.
   */
  constructor(options: InteractiveFilterDialog.IOptions) {
    super();

    // Set CSS
    this.addClass('ipydatagrid-filterMenu');
    this.node.style.position = 'absolute';
    this._model = options.model;

    // Widget to display condition operators
    this._filterByConditionWidget = new Widget();
    this._filterByConditionWidget.addClass(
      'ipydatagrid-filter-condition-select',
    );

    // Grid to display unique values
    this._uniqueValueGrid = new DataGrid({
      headerVisibility: 'none',
      stretchLastColumn: true,
    });
    this._uniqueValueGrid.addClass('ipydatagrid-unique-value-grid');

    // State management for unique value grid
    this._uniqueValueStateManager = new UniqueValueStateManager({
      grid: this._uniqueValueGrid,
    });

    const mouseHandler = new UniqueValueGridMouseHandler({
      stateManager: this._uniqueValueStateManager,
      dialog: this,
    });
    //@ts-ignore added so we don't have to add basicmousehandler.ts fork
    this._uniqueValueGrid.mouseHandler = mouseHandler;

    // Widget to display the dialog title
    this._titleWidget = new Widget();
    this._titleWidget.addClass('ipydatagrid-filter-title');

    // Widget to display "apply" button.
    this._applyWidget = new Widget();
    this._applyWidget.addClass('ipydatagrid-filter-apply');

    // Create the "Select All" widget and connecting to
    // lumino signal
    this._selectAllCheckbox = new SelectCanvasWidget();
    this._connectToCheckbox();

    // Add all widgets to the dock
    this.addWidget(this._titleWidget);
    this.addWidget(this._selectAllCheckbox);
    this.addWidget(this._filterByConditionWidget);
    this.addWidget(this._uniqueValueGrid);
    this.addWidget(this._applyWidget);
  }

  /**
   * Connects to the "Select All" widget signal and
   * toggles checking all/none of the unique elements
   * by adding/removing them from the state object
   */
  private _connectToCheckbox() {
    this._selectAllCheckbox.checkChanged.connect((sender: SelectCanvasWidget, checked: boolean) => {
      this.userInteractedWithDialog = true;

      // Adding all unique values to the state **IF** the select
      // all box is "checked"
      this.addRemoveAllUniqueValuesToState(checked);
    })
  }


  /**
   * Checks for any undefined values in `this._filterValue`.
   *
   * Note: This should be expanded in the future to also check for dtype
   * inappropriate values.
   */
  hasValidFilterValue(): boolean {
    if (this._filterValue === '' || this._filterValue === undefined) {
      return false;
    } else if (Array.isArray(this._filterValue)) {
      if (
        this._filterValue[0] === '' ||
        this._filterValue[0] === undefined ||
        this._filterValue[1] === '' ||
        this._filterValue[1] === undefined
      ) {
        return false;
      }
    }
    return true;
  }

  /**
   * Applies the active transformation to the linked data model.
   */
  applyFilter(): void {
    // Bail if no value has been entered
    // TODO: Create some kind of visual error state to indicate the blank field
    // that needs a value.
    if (!this.hasValidFilterValue) {
      return;
    }

<<<<<<< HEAD
    const value =
      this._mode === 'condition'
        ? <Transform.FilterValue>this._filterValue
        : this._uniqueValueStateManager.getValues(
            this.region,
            this._columnIndex,
          );
=======
    if (!this.hasFilter && !this.userInteractedWithDialog) {
      this.close();
      return;
    }

    const value = this._mode === 'condition'
      ? <Transform.FilterValue>this._filterValue
      : this._uniqueValueStateManager.getValues(this.region, this._columnIndex);
>>>>>>> 001ca047

    // Construct transform
    const transform: Transform.TransformSpec = {
      type: 'filter',
      columnIndex: this.model.getSchemaIndex(this._region, this._columnIndex),
      operator: this._filterOperator,
      value: value,
    };

    this._model.addTransform(transform);
    this.close();
  }

  /**
   * Updates the DOM elements with transform state from the linked data model.
   */
  updateDialog(): void {
    const lookupColumn = this.model.getSchemaIndex(
      this._region,
      this._columnIndex,
    );
    const columnState = this._model.transformMetadata(lookupColumn);

    // Update state with transform metadata, if present
    if (columnState && columnState.filter) {
      this._filterOperator = columnState.filter.operator;
      this._filterValue = columnState.filter.value;
    } else {
      this._filterOperator = '<';
      this._filterValue = undefined;
    }

    // Override filter operator if in "Filter by value" mode.
    if (this._mode === 'value') {
      this._filterOperator = 'in';
    }

    // Render virtual DOM
    this._render();
  }

  /**
   * Renders the widget with VirtualDOM.
   */
  private _render(): void {
    if (this._mode === 'condition') {
      this._applyWidget.node.style.minHeight = '65px';
<<<<<<< HEAD
=======
      this._selectAllCheckbox.setHidden(true);
>>>>>>> 001ca047
      this._uniqueValueGrid.setHidden(true);
      this._filterByConditionWidget.setHidden(false);

      // selector
      VirtualDOM.render(
        [this.createOperatorList()],
        this._filterByConditionWidget.node,
      );

      // title
      VirtualDOM.render([this.createTitleNode()], this._titleWidget.node);

      // apply buttons
      VirtualDOM.render(
        [
          this._filterOperator === 'between'
            ? this.createDualValueNode()
            : this.createSingleValueNode(),
        ],
        this._applyWidget.node,
      );
    } else if (this._mode === 'value') {
      this._applyWidget.node.style.minHeight = '30px';
      this._selectAllCheckbox.setHidden(false);
      this._uniqueValueGrid.setHidden(false);
      this._filterByConditionWidget.setHidden(true);

      // title
      VirtualDOM.render([this.createTitleNode()], this._titleWidget.node);

      // apply buttons
      VirtualDOM.render([this.createApplyButtonNode()], this._applyWidget.node);

      this._renderUniqueVals();
    } else {
      throw 'unreachable';
    }
  }

  /**
   * Displays the unique values of a column.
   */
  async _renderUniqueVals() {
    const uniqueVals = this._model.uniqueValues(
      this._region,
      this._columnIndex,
    );

    uniqueVals.then((value) => {
      const items = value.map((val, i) => {
        return { index: i, uniqueVals: val };
      });

      const data: ViewBasedJSONModel.IData = {
        schema: {
          fields: [
            { name: 'index', type: 'integer', rows: [] },
            { name: 'uniqueVals', type: 'number', rows: [] },
          ],
          primaryKey: ['index'],
          primaryKeyUuid: 'index',
        },
        data: items,
      };
      this._uniqueValueGrid.dataModel = new ViewBasedJSONModel(data);
    });
  }

  /**
   * Checks whether all unique elements in the column
   * are present as "selected" in the state. This 
   * function is used to determine whether the
   * "Select all" button should be ticked when
   * opening the filter by value menu.
   */
  updateSelectAllCheckboxState() {
    if (!this.userInteractedWithDialog && !this.hasFilter) {
      this._selectAllCheckbox.checked = true;
      return;
    }

    const uniqueVals = this._model.uniqueValues(
      this._region,
      this._columnIndex
    );

    uniqueVals.then(values => {
      let showAsChecked = true;
      for (const value of values) {
        // If there is a unique value which is not present in the state then it is 
        // not ticked, and therefore we should not tick the "Select all" checkbox.
        if (!this._uniqueValueStateManager.has(this._region, this._columnIndex, value)) {
          showAsChecked = false;
          break;
        }
      }
      this._selectAllCheckbox.checked = showAsChecked;
    });
  }

  /**
   * Open the menu at the specified location.
   *
   * @param options - The additional options for opening the menu.
   */
  open(options: InteractiveFilterDialog.IOpenOptions): void {
    // Update state with the metadata of the event that opened the menu.
    this._columnIndex = options.columnIndex;
    this._columnDType = this._model.metadata(
      options.region,
      0,
      options.columnIndex,
    )['type'];
    this._region = options.region;
    this._mode = options.mode;

    // Setting filter flag
    this.hasFilter = this._model.getFilterTransform(this.model.getSchemaIndex(this._region, this._columnIndex)) !== undefined;

    this.userInteractedWithDialog = false;

    // Determines whether we should or not tick the "Select all" chekcbox
    this.updateSelectAllCheckboxState();

    // Update styling on unique value grid
    this._uniqueValueGrid.style = {
      voidColor: Theme.getBackgroundColor(),
      backgroundColor: Theme.getBackgroundColor(),
      gridLineColor: Theme.getBackgroundColor(),
      headerGridLineColor: Theme.getBorderColor(1),
      selectionFillColor: Theme.getBrandColor(2, 0.4),
      selectionBorderColor: Theme.getBrandColor(1),
      headerSelectionFillColor: Theme.getBackgroundColor(3, 0.4),
      headerSelectionBorderColor: Theme.getBorderColor(1),
      cursorFillColor: Theme.getBrandColor(3, 0.4),
      cursorBorderColor: Theme.getBrandColor(1),
    };

    this._uniqueValueGrid.cellRenderers.update({
      body: new FilterValueRenderer({
        stateManager: this._uniqueValueStateManager,
        dialog: this,
        textColor: Theme.getFontColor(),
        backgroundColor: Theme.getBackgroundColor(),
      }),
    });

    // Update DOM elements and render virtual DOM
    this.updateDialog();

    // Get the current position and size of the main viewport.
    const px = window.pageXOffset;
    const py = window.pageYOffset;
    const cw = document.documentElement.clientWidth;
    const ch = document.documentElement.clientHeight;

    // Compute the maximum allowed height for the menu.
    const maxHeight = ch - (options.forceY ? options.y : 0);

    // Fetch common variables.
    const node = this.node;
    const style = node.style;

    // Clear the menu geometry and prepare it for measuring.
    style.top = '';
    style.left = '';
    style.width = '';
    style.height = '';
    style.visibility = 'hidden';
    style.maxHeight = `${maxHeight}px`;

    // Attach the menu to the document.
    Widget.attach(this, document.body);

    // Measure the size of the menu.
    const { width, height } = node.getBoundingClientRect();

    // Adjust the X position of the menu to fit on-screen.
    if (!options.forceX && options.x + width > px + cw) {
      options.x = px + cw - width;
    }

    // Adjust the Y position of the menu to fit on-screen.
    if (!options.forceY && options.y + height > py + ch) {
      if (options.y > py + ch) {
        options.y = py + ch - height;
      } else {
        options.y = options.y - height;
      }
    }

    // Update the position of the menu to the computed position.
    style.top = `${Math.max(0, options.y)}px`;
    style.left = `${Math.max(0, options.x)}px`;

    // Finally, make the menu visible on the screen.
    style.visibility = '';
  }

  /**
   * Handle the DOM events for the filter dialog.
   *
   * @param event - The DOM event sent to the panel.
   *
   * #### Notes
   * This method implements the DOM `EventListener` interface and is
   * called in response to events on the panel's DOM node. It should
   * not be called directly by user code.
   */
  handleEvent(event: Event): void {
    switch (event.type) {
      case 'mousedown':
        this._evtMouseDown(event as MouseEvent);
        break;
      case 'keydown':
        this._evtKeyDown(event as KeyboardEvent);
        break;
    }
  }

  /**
   * Handle the `'mousedown'` event for the menu.
   *
   * #### Notes
   * This listener is attached to the document node.
   */
  protected _evtMouseDown(event: MouseEvent) {
    // Close the menu if a click is detected anywhere else
    if (!ElementExt.hitTest(this.node, event.clientX, event.clientY)) {
      this.close();
    }
  }

  /**
   * Handle the `'keydown'` event for the menu.
   *
   * #### Notes
   * This listener is attached to the menu node.
   */
  protected _evtKeyDown(event: KeyboardEvent): void {
    event.stopPropagation();
    switch (event.keyCode) {
      // Enter
      case 13:
        this.applyFilter();
        return;
      // Escape
      case 27:
        this.close();
        return;
    }
  }

  /**
   * A message handler invoked on a `'before-attach'` message.
   */
  protected onBeforeAttach(msg: Message): void {
    document.addEventListener('mousedown', this, true);
    document.addEventListener('keydown', this, true);
  }

  /**
   * A message handler invoked on an `'after-detach'` message.
   */
  protected onAfterDetach(msg: Message): void {
    document.removeEventListener('mousedown', this, true);
    document.removeEventListener('keydown', this, true);
  }

  /**
   * Creates a `VirtualElement` to display the menu title.
   */
  createTitleNode(): VirtualElement {
    return h.div(
      {
        className: '',
        style: {
          paddingLeft: '5px',
          color: 'var(--ipydatagrid-filter-dlg-textcolor,black)',
        },
      },
      this._mode === 'condition' ? 'Filter by condition:' : 'Filter by value:',
    );
  }

  /**
   * Creates a `VirtualElement` to display an input element with "apply" button.
   *
   * Note: The `key` is randomly assigned to ensure that this element is always
   * rerendered with current state. User interaction with `input` elements
   * can cause attribute changes that are not recognized by VirtualDOM.
   */
  createSingleValueNode(): VirtualElement {
    return h.div(
      {
        className: 'widget-text',
        style: { paddingLeft: '5px', minHeight: '60px' },
      },
      h.input({
        type: 'text',
        style: {
          marginRight: '5px',
          width: '200px',
          background: 'var(--ipydatagrid-filter-dlg-bgcolor,white)',
          visibility:
            this._filterOperator === 'empty' ||
            this._filterOperator === 'notempty' ||
            this._mode === 'value'
              ? 'hidden'
              : 'visible',
        },
        // Assigning a random key ensures that this element is always
        // rerendered
        key: String(Math.random()),
        oninput: (evt) => {
          const elem = <HTMLInputElement>evt.srcElement;
          this._filterValue =
            this._columnDType === 'number' || this._columnDType === 'integer'
              ? Number(elem.value)
              : elem.value;
        },
        value:
          this._filterValue !== undefined && !Array.isArray(this._filterValue)
            ? String(this._filterValue)
            : '',
      }),

      h.div(
        {
          className: '',
          style: {
            width: '202px',
            textAlign: 'right',
            paddingTop: '5px',
          },
        },
        h.button(
          {
            className: 'jupyter-widgets jupyter-button widget-button',
            style: {
              width: '60px',
              padding: '1px',
              border: '1px solid var(--ipydatagrid-menu-border-color, #bdbdbd)',
            },
            onclick: this.applyFilter.bind(this),
          },
          'Apply',
        ),
      ),
    );
  }

  /**
   * Creates a `VirtualElement` to display an input element with "apply" button.
   *
   * Note: The `key` is randomly assigned to ensure that this element is always
   * rerendered with current state. User interaction with `input` elements
   * can cause attribute changes that are not recognized by VirtualDOM.
   */
  createDualValueNode(): VirtualElement {
    const value = <any[]>this._filterValue;
    return h.div(
      {
        className: 'widget-text',
        style: {
          paddingLeft: '5px',
          color: 'var(--ipydatagrid-filter-dlg-textcolor,black)',
        },
      },
      h.input({
        style: {
          marginRight: '5px',
          width: '75px',
          background: 'var(--ipydatagrid-filter-dlg-bgcolor,white)',
        },
        // Assigning a random key ensures that this element is always
        // rerendered
        key: String(Math.random()),
        type: 'text',
        oninput: (evt) => {
          const elem = <HTMLInputElement>evt.srcElement;
          this._filterValue = [
            this._columnDType === 'number' || this._columnDType === 'integer'
              ? Number(elem.value)
              : elem.value,
            (<any[]>this._filterValue)[1],
          ];
        },
        // this._filterValue is converted to an array in
        // this.createOperatorList
        value: value[0] !== undefined ? String(value[0]) : '',
      }),
      'and ',
      h.input({
        style: {
          marginRight: '5px',
          width: '75px',
          background: 'var(--ipydatagrid-filter-dlg-bgcolor,white)',
        },
        // Assigning a random key ensures that this element is always
        // rerendered
        key: String(Math.random()),
        type: 'text',
        oninput: (evt) => {
          const elem = <HTMLInputElement>evt.srcElement;
          this._filterValue = [
            (<any[]>this._filterValue)[0],
            this._columnDType === 'number' || this._columnDType === 'integer'
              ? Number(elem.value)
              : elem.value,
          ];
        },
        // this._filterValue is converted to an array in
        // this.createOperatorList
        value: value[1] !== undefined ? String(value[1]) : '',
      }),
      h.div(
        {
          className: '',
          style: { width: '202px', textAlign: 'right', paddingTop: '5px' },
        },
        h.button(
          {
            className: 'jupyter-widgets jupyter-button widget-button',
            style: {
              width: '60px',
              padding: '1px',
              border: '1px solid var(--ipydatagrid-menu-border-color, #bdbdbd)',
            },
            onclick: this.applyFilter.bind(this),
          },
          'Apply',
        ),
      ),
    );
  }

  /**
   * Creates a `VirtualElement` to display a "loading" message.
   */
  protected createLoadingMessageNodes(): VirtualElement {
    return h.div(
      {
        className: 'p-Menu-itemLabel widget-text',
        style: { paddingLeft: '5px' },
      },
      'Loading unique values...',
    );
  }

  /**
   * Creates a Promise that resolves to a `VirtualElement` to display the unique
   * values of a column.
   */
  protected async createUniqueValueNodes(): Promise<VirtualElement> {
    const uniqueVals = await this._model.uniqueValues(
      this._region,
      this._columnIndex,
    );
    const optionElems = uniqueVals.map((val) => {
      return h.option({ value: val }, String(val));
    });

    return h.li(
      { className: 'p-Menu-item' },
      h.div(
        {
          className: 'widget-select widget-select-multiple',
          style: { width: '200px' },
        },
        h.select(
          {
            multiple: '',
            value: '',
            style: {
              width: '200px',
              height: '200px',
              margin: '5px',
              background: 'var(--ipydatagrid-filter-dlg-bgcolor,white)',
            },
            onchange: (evt) => {
              const selectElem = <HTMLSelectElement>evt.srcElement;
              const values = [];
              for (let i = 0; i < selectElem.options.length; i++) {
                if (selectElem.options[i].selected) {
                  values.push(
                    this._columnDType === 'number' ||
                      this._columnDType === 'integer'
                      ? Number(selectElem.options[i].value)
                      : selectElem.options[i].value,
                  );
                }
              }
              this._filterValue = <number[] | string[]>values;
            },
          },
          optionElems,
        ),
      ),
    );
  }

  /**
   * Creates a `VirtualElement` to display the available filter operators.
   *
   * Note: The `key` is randomly assigned to ensure that this element is always
   * rerendered with current state. User interaction with `input` elements
   * can cause attribute changes that are not recognized by VirtualDOM.
   */
  protected createOperatorList() {
    let operators: VirtualElement[];

    // TODO: Refactor this to a switch statement
    if (this._columnDType === 'number' || this._columnDType === 'integer') {
      operators = this._createNumericalOperators();
    } else if (['date', 'time', 'datetime'].includes(this._columnDType)) {
      operators = this._createDateOperators();
    } else if (this._columnDType === 'boolean') {
      operators = this._createBooleanOperators();
    } else {
      operators = this._createCategoricalOperators();
    }

    return h.div(
      { className: 'widget-dropdown', style: { paddingLeft: '5px' } },
      h.select(
        {
          style: {
            width: '200px',
            fontSize: '12px',
            background: 'var(--ipydatagrid-filter-dlg-bgcolor,white)',
          },
          // Assigning a random key ensures that this element is always
          // rerendered
          key: String(Math.random()),
          onchange: (evt) => {
            const elem = <HTMLSelectElement>evt.srcElement;
            this._filterOperator = <Transform.FilterOperator>elem.value;

            if (elem.value === 'between') {
              this._filterValue = new Array(2);
            }
            // Re-render virtual DOM, in case input elements need to change.
            this._render();
          },
          value: this._filterOperator,
        },
        ...operators,
      ),
    );
  }

  /**
   * Creates a `VirtualElement` to display an "apply" button.
   */
  protected createApplyButtonNode(): VirtualElement {
    return h.div(
      {
        className: '',
        style: { paddingLeft: '5px', textAlign: 'right', minHeight: '30px' },
      },
      h.button(
        {
          className: 'jupyter-widgets jupyter-button widget-button',
          style: {
            width: '60px',
            border: '1px solid var(--ipydatagrid-menu-border-color, #bdbdbd)',
          },
          onclick: this.applyFilter.bind(this),
        },
        'Apply',
      ),
    );
  }

  /**
   * Creates an array of VirtualElements to represent the available operators
   * for columns with a numerical dtype.
   */
  private _createNumericalOperators(): VirtualElement[] {
    const op = this._filterOperator;
    return [
      h.option(
        {
          value: 'empty',
          ...(op === 'empty' && { selected: '' }),
        },
        'Is empty:',
      ),
      h.option(
        {
          value: 'notempty',
          ...(op === 'notempty' && { selected: '' }),
        },
        'Is not empty:',
      ),
      h.option(
        {
          value: '',
          disabled: 'disabled',
        },
        '───────────',
      ),
      h.option(
        {
          value: '<',
          ...(op === '<' && { selected: '' }),
        },
        'Less than:',
      ),
      h.option(
        {
          value: '>',
          ...(op === '>' && { selected: '' }),
        },
        'Greater than:',
      ),
      h.option(
        {
          value: '<=',
          ...(op === '<=' && { selected: '' }),
        },
        'Less than or equal to:',
      ),
      h.option(
        {
          value: '>=',
          ...(op === '>=' && { selected: '' }),
        },
        'Greater than or equal to:',
      ),
      h.option(
        {
          value: 'between',
          ...(op === 'between' && { selected: '' }),
        },
        'In between:',
      ),
      h.option(
        {
          value: '=',
          ...(op === '=' && { selected: '' }),
        },
        'Is equal to:',
      ),
      h.option(
        {
          value: '!=',
          ...(op === '!=' && { selected: '' }),
        },
        'Is not equal to:',
      ),
    ];
  }

  /**
   * Creates an array of VirtualElements to represent the available operators
   * for columns with a date dtype.
   */
  private _createDateOperators(): VirtualElement[] {
    const op = this._filterOperator;
    return [
      h.option(
        {
          value: 'empty',
          ...(op === 'empty' && { selected: '' }),
        },
        'Is empty:',
      ),
      h.option(
        {
          value: 'notempty',
          ...(op === 'notempty' && { selected: '' }),
        },
        'Is not empty:',
      ),
      h.option(
        {
          value: '',
          disabled: 'disabled',
        },
        '───────────',
      ),
      h.option(
        {
          value: '<',
          ...(op === '<' && { selected: '' }),
        },
        'Date is before:',
      ),
      h.option(
        {
          value: '>',
          ...(op === '>' && { selected: '' }),
        },
        'Date is after:',
      ),
      h.option(
        {
          value: '<=',
          ...(op === '<' && { selected: '' }),
        },
        'Date is on or before:',
      ),
      h.option(
        {
          value: '>=',
          ...(op === '>' && { selected: '' }),
        },
        'Date is on or after:',
      ),
      h.option(
        {
          value: 'isOnSameDay',
          ...(op === 'between' && { selected: '' }),
        },
        'Date is exactly:',
      ),
      h.option(
        {
          value: 'between',
          ...(op === 'between' && { selected: '' }),
        },
        'Date is in between:',
      ),
      h.option(
        {
          value: '=',
          ...(op === '=' && { selected: '' }),
        },
        'Timestamp is exactly equal to:',
      ),
      h.option(
        {
          value: '!=',
          ...(op === '!=' && { selected: '' }),
        },
        'Timestamp is not exactly equal to:',
      ),
    ];
  }

  /**
   * Creates an array of VirtualElements to represent the available operators
   * for columns with a boolean dtype.
   */
  private _createBooleanOperators(): VirtualElement[] {
    const op = this._filterOperator;
    return [
      h.option(
        {
          value: 'empty',
          ...(op === 'empty' && { selected: '' }),
        },
        'Is empty:',
      ),
      h.option(
        {
          value: 'notempty',
          ...(op === 'notempty' && { selected: '' }),
        },
        'Is not empty:',
      ),
    ];
  }

  /**
   * Creates an array of VirtualElements to represent the available operators
   * for columns with a categorical dtype.
   */
  private _createCategoricalOperators(): VirtualElement[] {
    const op = this._filterOperator;
    return [
      h.option(
        {
          value: 'empty',
          ...(op === 'empty' && { selected: '' }),
        },
        'Is empty',
      ),
      h.option(
        {
          value: 'notempty',
          ...(op === 'notempty' && { selected: '' }),
        },
        'Is not empty',
      ),
      h.option(
        {
          value: '',
          disabled: 'disabled',
        },
        '───────────',
      ),
      h.option(
        {
          value: 'contains',
          ...(op === 'contains' && { selected: '' }),
        },
        'Contains',
      ),
      h.option(
        {
          value: '!contains',
          ...(op === '!contains' && { selected: '' }),
        },
        'Does not contain',
      ),
      h.option(
        {
          value: 'startswith',
          ...(op === 'startswith' && { selected: '' }),
        },
        'Starts with',
      ),
      h.option(
        {
          value: 'endswith',
          ...(op === 'endswith' && { selected: '' }),
        },
        'Ends with',
      ),
      h.option(
        {
          value: '=',
          ...(op === '=' && { selected: '' }),
        },
        'Is exactly',
      ),
      h.option(
        {
          value: '!=',
          ...(op === '!=' && { selected: '' }),
        },
        'Is not exactly',
      ),
      h.option(
        {
          value: '',
          disabled: 'disabled',
        },
        '───────────',
      ),
      h.option(
        {
          value: '<',
          ...(op === '<' && { selected: '' }),
        },
        'Is before',
      ),
      h.option(
        {
          value: '>',
          ...(op === '>' && { selected: '' }),
        },
        'Is after',
      ),
      h.option(
        {
          value: 'between',
          ...(op === 'between' && { selected: '' }),
        },
        'Is in between',
      ),
    ];
  }

  async addRemoveAllUniqueValuesToState(add: boolean) {
    const uniqueVals = this.model.uniqueValues(
      this._region,
      this._columnIndex
    );

    return uniqueVals.then(values => {
      for (let value of values) {
        if (add) {
          this._uniqueValueStateManager.add(this._region, this._columnIndex, value);
        } else {
          this._uniqueValueStateManager.remove(this._region, this._columnIndex, value);
        }
      }
    });
  }

  /**
   * Returns a reference to the data model used for this menu.
   */
  get model(): ViewBasedJSONModel {
    return this._model;
  }

  /**
   * Updates the data model used for this menu.
   */
  set model(model: ViewBasedJSONModel) {
    this._model = model;
  }

  /**
   * Returns the current input value of the dialog.
   */
  get value(): InteractiveFilterDialog.FilterValue {
    return this._filterValue;
  }

  /**
   * Returns the currently active filter operator.
   */
  get operator(): Transform.FilterOperator {
    return this._filterOperator;
  }

  /**
   * Returns the active column index.
   */
  get region(): DataModel.CellRegion {
    return this._region;
  }

  /**
   * Returns the active Cellregion.
   */
  get columnIndex(): number {
    return this._columnIndex;
  }

  /**
   * Returns the active column dtype.
   */
  get columnDType(): string {
    return this._columnDType;
  }

  private _model: ViewBasedJSONModel;

  // Cell metadata
  private _columnDType = 'number';
  private _columnIndex = 0;
  private _region: DataModel.CellRegion = 'column-header';

  // Menu state
  private _mode: 'condition' | 'value' = 'value';
  private _filterOperator: Transform.FilterOperator = '<';
  private _filterValue: InteractiveFilterDialog.FilterValue;

  // Phosphor widgets
  private _uniqueValueGrid: DataGrid;
  private _filterByConditionWidget: Widget;
  private _titleWidget: Widget;
  private _applyWidget: Widget;

  // Unique value state
<<<<<<< HEAD
  private _uniqueValueStateManager: UniqueValueStateManager;
=======
  private _uniqueValueStateManager: UniqueValueStateManager

  // Checking filter status
  hasFilter: boolean = false;
  userInteractedWithDialog: boolean = false;

  private _selectAllCheckbox: SelectCanvasWidget;
}

/**
 * A lumino widget to draw and control the 
 * "Select All" checkbox
 */
class SelectCanvasWidget extends Widget {
  constructor() {
    super();
    this.canvas = document.createElement("canvas");
    this.node.style.minHeight = "16px";
    this.node.style.overflow = "visible";
    this.node.appendChild(this.canvas);
  }

  get checked(): boolean {
    return this._checked;
  }

  /**
   * We re-render reach time the box is checked
   */
  set checked(value: boolean) {
    this._checked = value;
    this.renderCheckbox();
  }

  get checkChanged(): ISignal<this, boolean> {
    return this._checkedChanged;
  }

  /**
   * Toggles and checkbox value and emits
   * a signal to add all unique values to
   * the state
   */
  toggleCheckMark = () => {
    this._checked = !this._checked;
    this.renderCheckbox();
    this._checkedChanged.emit(this._checked);
  }

  /**
   * Rendering the actual tickmark inside the
   * canvas box. This function is only called
   * from within renderCheckbox() below
   */
  addCheckMark() {
    const gc = this.canvas.getContext('2d')!;
    const BOX_OFFSET = 8;
    const x = 0;
    const y = 0;
    gc.lineWidth = 1;
    gc.beginPath();
    gc.strokeStyle = "#000000";
    gc.moveTo(x + BOX_OFFSET + 3, y + BOX_OFFSET + 5);
    gc.lineTo(x + BOX_OFFSET + 4, y + BOX_OFFSET + 8);
    gc.lineTo(x + BOX_OFFSET + 8, y + BOX_OFFSET + 2);
    gc.lineWidth = 2;
    gc.stroke();
  }


  /**
   * Renders the checkbox and tick mark. Tick mark 
   * rendering is conditional
   */
  renderCheckbox() {
    const gc = this.canvas.getContext('2d')!;

    // Needed to avoid blurring issue.
    // Set display size (css pixels).
    const size = 100;
    this.canvas.style.width = size + "px";
    this.canvas.style.height = size + "px";

    // Set actual size in memory (scaled to account for extra pixel density)
    var scale = window.devicePixelRatio; 
    this.canvas.width = Math.floor(size * scale);
    this.canvas.height = Math.floor(size * scale);

    // Normalize coordinate system to use css pixels.
    gc.scale(scale, scale);

    // Draw the checkmark rectangle
    const BOX_OFFSET = 8;
    const x = 0;
    const y = 0;
    gc.lineWidth = 1;
    gc.fillStyle = '#ffffff'
    gc.fillRect(x + BOX_OFFSET, y + BOX_OFFSET, 10, 10)
    gc.strokeStyle = 'black';
    gc.strokeRect(x + BOX_OFFSET, y + BOX_OFFSET, 10, 10)

    // Draw "Select all" text
    gc.font = "12px sans-serif";
    gc.fillStyle = Theme.getFontColor(0);
    gc.fillText("(Select All)", x + 30, y + 17);

    // Draw actual tickmark inside the checkmark rect
    if (this._checked) {
      this.addCheckMark();
    }
  }

  /**
   * Adding an event listener for clicks in the box
   * area and rendering the checkbox
   */
  onAfterAttach() {
    this.renderCheckbox();
    this.canvas.addEventListener('click', this.toggleCheckMark, true);
  }

  /**
   * Removing the event listener to declutter the
   * DOM space
   * @param msg lumino msg
   */
  protected onAfterDetach(msg: Message): void {
    this.canvas.removeEventListener('click', this.toggleCheckMark, true);
  }

  private canvas: HTMLCanvasElement;
  private _checked: boolean = false;
  private _checkedChanged = new Signal<this, boolean>(this);
>>>>>>> 001ca047
}

/**
 * The namespace for the `InteractiveFilterDialog` class statics.
 */
export namespace InteractiveFilterDialog {
  /**
   * An options object for creating an `InteractiveFilterDialog`.
   */
  export interface IOptions {
    model: ViewBasedJSONModel;
  }

  /**
   * A type alias for various filter modes.
   */
  export type FilterMode = 'condition' | 'value';

  /**
   * Type alias for valid input element values.
   */
  export type FilterValue = Transform.FilterValue | undefined | undefined[];

  /**
   * An options object for the `open` method of this item.
   */
  export interface IOpenOptions {
    /**
     * The client X coordinate of the menu location.
     */
    x: number;

    /**
     * The client Y coordinate of the menu location.
     */
    y: number;

    /**
     * The CellRegion of the `cellClick` that triggered this call.
     */
    region: DataModel.CellRegion;

    /**
     * The column index of the `cellClick` that triggered this call.
     */
    columnIndex: number;

    /**
     * Disallow repositioning of the X coordinates to prevent the menu from
     * extending out of the window.
     */
    forceX: boolean;

    /**
     * Disallow repositioning of the Y coordinates to prevent the menu from
     * extending out of the window.
     */
    forceY: boolean;

    /**
     * Selects if widget will open in `condition` or `value` mode.
     */
    mode: FilterMode;
  }
}

/**
 * Manages the selection state of the grid that displays the unique values
 * of a column.
 */
export class UniqueValueStateManager {
  constructor(options: UniqueValueStateManager.IOptions) {
    this._grid = options.grid;
  }

  has(region: DataModel.CellRegion, columnIndex: number, value: any): boolean {
    const key = this.getKeyName(region, columnIndex);
    return this._state.hasOwnProperty(key) && this._state[key].has(value);
  }

  getKeyName(region: DataModel.CellRegion, columnIndex: number): string {
    return `${region}:${columnIndex}`;
  }

  add(region: DataModel.CellRegion, columnIndex: number, value: any): void {
    const key = this.getKeyName(region, columnIndex);
    if (this._state.hasOwnProperty(key)) {
      this._state[key].add(value);
    } else {
      this._state[key] = new Set<number | string>();
      this._state[key].add(value);
    }
    const msg = new PaintRequest('all', 0, 0, 0, 0);
    MessageLoop.postMessage(this._grid.viewport, msg);
  }

  remove(region: DataModel.CellRegion, columnIndex: number, value: any): void {
    const key = this.getKeyName(region, columnIndex);

    if (this._state.hasOwnProperty(key)) {
      this._state[key].delete(value);
    }
    const msg = new PaintRequest('all', 0, 0, 0, 0);
    MessageLoop.postMessage(this._grid.viewport, msg);
  }

  getValues(region: DataModel.CellRegion, columnIndex: number): any[] {
    const key = this.getKeyName(region, columnIndex);
    if (this._state.hasOwnProperty(key)) {
      return Array.from(this._state[key]);
    } else {
      return [];
    }
  }

  private _state: { [key: string]: Set<number | string> } = {};
  private _grid: DataGrid;
}

class UniqueValueGridMouseHandler extends BasicMouseHandler {
  constructor(options: UniqueValueGridMouseHandler.IOptions) {
    super();
    this._uniqueValuesSelectionState = options.stateManager;
    this._filterDialog = options.dialog;
  }

  /**
   * Handle the mouse down event for the data grid.
   *
   * @param grid - The data grid of interest.
   *
   * @param event - The mouse down event of interest.
   */
  //@ts-ignore added so we don't have to add basicmousehandler.ts fork
  onMouseDown(grid: DataGrid, event: MouseEvent): void {
    const hit = grid.hitTest(event.clientX, event.clientY);

    // Bail if hitting on an invalid area
    if (hit.region === "void") {
      return;
    }
    const row = hit.row;
    const colIndex = this._filterDialog.columnIndex;
    const region = this._filterDialog.region;
    const value = grid.dataModel!.data('body', row, 0);

<<<<<<< HEAD
    if (this._uniqueValuesSelectionState.has(region, colIndex, value)) {
      this._uniqueValuesSelectionState.remove(region, colIndex, value);
    } else {
      this._uniqueValuesSelectionState.add(region, colIndex, value);
=======
    const updateCheckState = () => {
      if (this._uniqueValuesSelectionState.has(region, colIndex, value)) {
        this._uniqueValuesSelectionState.remove(region, colIndex, value);
      } else {
        this._uniqueValuesSelectionState.add(region, colIndex, value);
      }

      // Updating the "Select all" chexboox if needed
      this._filterDialog.updateSelectAllCheckboxState();
    }

    // User is clicking for the first time when no filter is applied
    if (!this._filterDialog.hasFilter && !this._filterDialog.userInteractedWithDialog) {
      this._filterDialog.addRemoveAllUniqueValuesToState(true).then(() => {
        this._filterDialog.userInteractedWithDialog = true;
        updateCheckState();
      });
    } else {
      updateCheckState();
>>>>>>> 001ca047
    }
  }

  private _uniqueValuesSelectionState: UniqueValueStateManager;
  private _filterDialog: InteractiveFilterDialog;
}

class PaintRequest extends ConflatableMessage {
  /**
   * Construct a new paint request messages.
   *
   * @param region - The cell region for the paint.
   *
   * @param r1 - The top-left row of the dirty region.
   *
   * @param c1 - The top-left column of the dirty region.
   *
   * @param r2 - The bottom-right row of the dirty region.
   *
   * @param c2 - The bottom-right column of the dirty region.
   */
  constructor(
    region: DataModel.CellRegion | 'all',
    r1: number,
    c1: number,
    r2: number,
    c2: number,
  ) {
    super('paint-request');
    this._region = region;
    this._r1 = r1;
    this._c1 = c1;
    this._r2 = r2;
    this._c2 = c2;
  }

  /**
   * The cell region for the paint.
   */
  get region(): DataModel.CellRegion | 'all' {
    return this._region;
  }

  /**
   * The top-left row of the dirty region.
   */
  get r1(): number {
    return this._r1;
  }

  /**
   * The top-left column of the dirty region.
   */
  get c1(): number {
    return this._c1;
  }

  /**
   * The bottom-right row of the dirty region.
   */
  get r2(): number {
    return this._r2;
  }

  /**
   * The bottom-right column of the dirty region.
   */
  get c2(): number {
    return this._c2;
  }

  /**
   * Conflate this message with another paint request.
   */
  conflate(other: PaintRequest): boolean {
    // Bail early if the request is already painting everything.
    if (this._region === 'all') {
      return true;
    }

    // Any region can conflate with the `'all'` region.
    if (other._region === 'all') {
      this._region = 'all';
      return true;
    }

    // Otherwise, do not conflate with a different region.
    if (this._region !== other._region) {
      return false;
    }

    // Conflate the region to the total boundary.
    this._r1 = Math.min(this._r1, other._r1);
    this._c1 = Math.min(this._c1, other._c1);
    this._r2 = Math.max(this._r2, other._r2);
    this._c2 = Math.max(this._c2, other._c2);
    return true;
  }

  private _region: DataModel.CellRegion | 'all';
  private _r1: number;
  private _c1: number;
  private _r2: number;
  private _c2: number;
}

/**
 * The namespace for the `UniqueValueStateManager` class statics.
 */
export namespace UniqueValueStateManager {
  /**
   * An options object for initializing an UniqueValueStateManager.
   */
  export interface IOptions {
    /**
     * The DataGrid to manage selection state for
     */
    grid: DataGrid;
  }
}

/**
 * The namespace for the `UniqueValueGridMouseHandler` class statics.
 */
export namespace UniqueValueGridMouseHandler {
  /**
   * An options object for initializing a UniqueValueGridMouseHandler.
   */
  export interface IOptions {
    /**
     * The state manager linked to the grid for this mouse handler.
     */
    stateManager: UniqueValueStateManager;

    /**
     * The dialog linked to this mouse handler.
     */
    dialog: InteractiveFilterDialog;
  }
}<|MERGE_RESOLUTION|>--- conflicted
+++ resolved
@@ -6,17 +6,9 @@
 
 import { DataModel } from '@lumino/datagrid';
 
-<<<<<<< HEAD
+import { Signal, ISignal } from '@lumino/signaling';
+
 import { ElementExt } from '@lumino/domutils';
-=======
-import { 
-  Signal, ISignal 
-} from '@lumino/signaling';
-
-import {
-  ElementExt
-} from '@lumino/domutils';
->>>>>>> 001ca047
 
 import { Message, MessageLoop, ConflatableMessage } from '@lumino/messaging';
 
@@ -99,15 +91,16 @@
    * by adding/removing them from the state object
    */
   private _connectToCheckbox() {
-    this._selectAllCheckbox.checkChanged.connect((sender: SelectCanvasWidget, checked: boolean) => {
-      this.userInteractedWithDialog = true;
-
-      // Adding all unique values to the state **IF** the select
-      // all box is "checked"
-      this.addRemoveAllUniqueValuesToState(checked);
-    })
-  }
-
+    this._selectAllCheckbox.checkChanged.connect(
+      (sender: SelectCanvasWidget, checked: boolean) => {
+        this.userInteractedWithDialog = true;
+
+        // Adding all unique values to the state **IF** the select
+        // all box is "checked"
+        this.addRemoveAllUniqueValuesToState(checked);
+      },
+    );
+  }
 
   /**
    * Checks for any undefined values in `this._filterValue`.
@@ -142,7 +135,11 @@
       return;
     }
 
-<<<<<<< HEAD
+    if (!this.hasFilter && !this.userInteractedWithDialog) {
+      this.close();
+      return;
+    }
+
     const value =
       this._mode === 'condition'
         ? <Transform.FilterValue>this._filterValue
@@ -150,16 +147,6 @@
             this.region,
             this._columnIndex,
           );
-=======
-    if (!this.hasFilter && !this.userInteractedWithDialog) {
-      this.close();
-      return;
-    }
-
-    const value = this._mode === 'condition'
-      ? <Transform.FilterValue>this._filterValue
-      : this._uniqueValueStateManager.getValues(this.region, this._columnIndex);
->>>>>>> 001ca047
 
     // Construct transform
     const transform: Transform.TransformSpec = {
@@ -207,10 +194,7 @@
   private _render(): void {
     if (this._mode === 'condition') {
       this._applyWidget.node.style.minHeight = '65px';
-<<<<<<< HEAD
-=======
       this._selectAllCheckbox.setHidden(true);
->>>>>>> 001ca047
       this._uniqueValueGrid.setHidden(true);
       this._filterByConditionWidget.setHidden(false);
 
@@ -281,7 +265,7 @@
 
   /**
    * Checks whether all unique elements in the column
-   * are present as "selected" in the state. This 
+   * are present as "selected" in the state. This
    * function is used to determine whether the
    * "Select all" button should be ticked when
    * opening the filter by value menu.
@@ -294,15 +278,21 @@
 
     const uniqueVals = this._model.uniqueValues(
       this._region,
-      this._columnIndex
+      this._columnIndex,
     );
 
-    uniqueVals.then(values => {
+    uniqueVals.then((values) => {
       let showAsChecked = true;
       for (const value of values) {
-        // If there is a unique value which is not present in the state then it is 
+        // If there is a unique value which is not present in the state then it is
         // not ticked, and therefore we should not tick the "Select all" checkbox.
-        if (!this._uniqueValueStateManager.has(this._region, this._columnIndex, value)) {
+        if (
+          !this._uniqueValueStateManager.has(
+            this._region,
+            this._columnIndex,
+            value,
+          )
+        ) {
           showAsChecked = false;
           break;
         }
@@ -328,7 +318,10 @@
     this._mode = options.mode;
 
     // Setting filter flag
-    this.hasFilter = this._model.getFilterTransform(this.model.getSchemaIndex(this._region, this._columnIndex)) !== undefined;
+    this.hasFilter =
+      this._model.getFilterTransform(
+        this.model.getSchemaIndex(this._region, this._columnIndex),
+      ) !== undefined;
 
     this.userInteractedWithDialog = false;
 
@@ -1079,17 +1072,22 @@
   }
 
   async addRemoveAllUniqueValuesToState(add: boolean) {
-    const uniqueVals = this.model.uniqueValues(
-      this._region,
-      this._columnIndex
-    );
-
-    return uniqueVals.then(values => {
-      for (let value of values) {
+    const uniqueVals = this.model.uniqueValues(this._region, this._columnIndex);
+
+    return uniqueVals.then((values) => {
+      for (const value of values) {
         if (add) {
-          this._uniqueValueStateManager.add(this._region, this._columnIndex, value);
+          this._uniqueValueStateManager.add(
+            this._region,
+            this._columnIndex,
+            value,
+          );
         } else {
-          this._uniqueValueStateManager.remove(this._region, this._columnIndex, value);
+          this._uniqueValueStateManager.remove(
+            this._region,
+            this._columnIndex,
+            value,
+          );
         }
       }
     });
@@ -1163,28 +1161,25 @@
   private _applyWidget: Widget;
 
   // Unique value state
-<<<<<<< HEAD
   private _uniqueValueStateManager: UniqueValueStateManager;
-=======
-  private _uniqueValueStateManager: UniqueValueStateManager
 
   // Checking filter status
-  hasFilter: boolean = false;
-  userInteractedWithDialog: boolean = false;
+  hasFilter = false;
+  userInteractedWithDialog = false;
 
   private _selectAllCheckbox: SelectCanvasWidget;
 }
 
 /**
- * A lumino widget to draw and control the 
+ * A lumino widget to draw and control the
  * "Select All" checkbox
  */
 class SelectCanvasWidget extends Widget {
   constructor() {
     super();
-    this.canvas = document.createElement("canvas");
-    this.node.style.minHeight = "16px";
-    this.node.style.overflow = "visible";
+    this.canvas = document.createElement('canvas');
+    this.node.style.minHeight = '16px';
+    this.node.style.overflow = 'visible';
     this.node.appendChild(this.canvas);
   }
 
@@ -1213,7 +1208,7 @@
     this._checked = !this._checked;
     this.renderCheckbox();
     this._checkedChanged.emit(this._checked);
-  }
+  };
 
   /**
    * Rendering the actual tickmark inside the
@@ -1227,7 +1222,7 @@
     const y = 0;
     gc.lineWidth = 1;
     gc.beginPath();
-    gc.strokeStyle = "#000000";
+    gc.strokeStyle = '#000000';
     gc.moveTo(x + BOX_OFFSET + 3, y + BOX_OFFSET + 5);
     gc.lineTo(x + BOX_OFFSET + 4, y + BOX_OFFSET + 8);
     gc.lineTo(x + BOX_OFFSET + 8, y + BOX_OFFSET + 2);
@@ -1235,9 +1230,8 @@
     gc.stroke();
   }
 
-
-  /**
-   * Renders the checkbox and tick mark. Tick mark 
+  /**
+   * Renders the checkbox and tick mark. Tick mark
    * rendering is conditional
    */
   renderCheckbox() {
@@ -1246,11 +1240,11 @@
     // Needed to avoid blurring issue.
     // Set display size (css pixels).
     const size = 100;
-    this.canvas.style.width = size + "px";
-    this.canvas.style.height = size + "px";
+    this.canvas.style.width = size + 'px';
+    this.canvas.style.height = size + 'px';
 
     // Set actual size in memory (scaled to account for extra pixel density)
-    var scale = window.devicePixelRatio; 
+    const scale = window.devicePixelRatio;
     this.canvas.width = Math.floor(size * scale);
     this.canvas.height = Math.floor(size * scale);
 
@@ -1262,15 +1256,15 @@
     const x = 0;
     const y = 0;
     gc.lineWidth = 1;
-    gc.fillStyle = '#ffffff'
-    gc.fillRect(x + BOX_OFFSET, y + BOX_OFFSET, 10, 10)
+    gc.fillStyle = '#ffffff';
+    gc.fillRect(x + BOX_OFFSET, y + BOX_OFFSET, 10, 10);
     gc.strokeStyle = 'black';
-    gc.strokeRect(x + BOX_OFFSET, y + BOX_OFFSET, 10, 10)
+    gc.strokeRect(x + BOX_OFFSET, y + BOX_OFFSET, 10, 10);
 
     // Draw "Select all" text
-    gc.font = "12px sans-serif";
+    gc.font = '12px sans-serif';
     gc.fillStyle = Theme.getFontColor(0);
-    gc.fillText("(Select All)", x + 30, y + 17);
+    gc.fillText('(Select All)', x + 30, y + 17);
 
     // Draw actual tickmark inside the checkmark rect
     if (this._checked) {
@@ -1297,9 +1291,8 @@
   }
 
   private canvas: HTMLCanvasElement;
-  private _checked: boolean = false;
+  private _checked = false;
   private _checkedChanged = new Signal<this, boolean>(this);
->>>>>>> 001ca047
 }
 
 /**
@@ -1438,7 +1431,7 @@
     const hit = grid.hitTest(event.clientX, event.clientY);
 
     // Bail if hitting on an invalid area
-    if (hit.region === "void") {
+    if (hit.region === 'void') {
       return;
     }
     const row = hit.row;
@@ -1446,12 +1439,6 @@
     const region = this._filterDialog.region;
     const value = grid.dataModel!.data('body', row, 0);
 
-<<<<<<< HEAD
-    if (this._uniqueValuesSelectionState.has(region, colIndex, value)) {
-      this._uniqueValuesSelectionState.remove(region, colIndex, value);
-    } else {
-      this._uniqueValuesSelectionState.add(region, colIndex, value);
-=======
     const updateCheckState = () => {
       if (this._uniqueValuesSelectionState.has(region, colIndex, value)) {
         this._uniqueValuesSelectionState.remove(region, colIndex, value);
@@ -1461,17 +1448,19 @@
 
       // Updating the "Select all" chexboox if needed
       this._filterDialog.updateSelectAllCheckboxState();
-    }
+    };
 
     // User is clicking for the first time when no filter is applied
-    if (!this._filterDialog.hasFilter && !this._filterDialog.userInteractedWithDialog) {
+    if (
+      !this._filterDialog.hasFilter &&
+      !this._filterDialog.userInteractedWithDialog
+    ) {
       this._filterDialog.addRemoveAllUniqueValuesToState(true).then(() => {
         this._filterDialog.userInteractedWithDialog = true;
         updateCheckState();
       });
     } else {
       updateCheckState();
->>>>>>> 001ca047
     }
   }
 
