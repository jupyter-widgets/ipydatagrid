/*-----------------------------------------------------------------------------
| Copyright (c) 2014-2017, PhosphorJS Contributors
|
| Distributed under the terms of the BSD 3-Clause License.
|
| The full license is in the file LICENSE, distributed with this software.
|----------------------------------------------------------------------------*/

import {
  ReadonlyJSONObject
} from '@phosphor/coreutils';

import {
  DataModel
} from '@phosphor/datagrid';

/**
 * A View implementation for immutable in-memory JSON data.
 *
 * Note: Most of this is just repurposed from JSONModel, and can likely be
 * streamlined quite a bit.
 */
export
class View {
  /**
   * Create a view with static JSON data.
   *
   * @param options - The options for initializing the view.
   */
  constructor(options: View.IOptions) {
    let split = Private.splitFields(options.schema);
    this._data = options.data;
    this._bodyFields = split.bodyFields;
    this._headerFields = split.headerFields;
    this._missingValues = Private.createMissingMap(options.schema);
  }

  /**
   * Get the row count for a region in the view.
   *
   * @param region - The row region of interest.
   *
   * @returns - The row count for the region.
   */
  rowCount(region: DataModel.RowRegion): number {
    if (region === 'body') {
      return this._data.length;
    }
    return 1;
  }

  /**
   * Get the column count for a region in the view.
   *
   * @param region - The column region of interest.
   *
   * @returns - The column count for the region.
   */
  columnCount(region: DataModel.ColumnRegion): number {
    if (region === 'body') {
      return this._bodyFields.length;
    }
    return this._headerFields.length;
  }

  /**
   * Get the metadata for a column in the view.
   *
   * @param region - The cell region of interest.
   *
   * @param column - The index of the column of interest.
   *
   * @returns The metadata for the column.
   */
  metadata(region: DataModel.CellRegion, column: number): DataModel.Metadata {
    if (region === 'body' || region === 'column-header') {
      return this._bodyFields[column];
    }
    return this._headerFields[column];
  }

  /**
   * Get the data value for a cell in the view.
   *
   * @param region - The cell region of interest.
   *
   * @param row - The row index of the cell of interest.
   *
   * @param column - The column index of the cell of interest.
   *
   * @param returns - The data value for the specified cell.
   *
   * #### Notes
   * A `missingValue` as defined by the schema is converted to `null`.
   */
  data(region: DataModel.CellRegion, row: number, column: number): any {
    // Set up the field and value variables.

    let field: View.IField;
    let value: any;

    // Look up the field and value for the region.
    switch (region) {
      case 'body':
        field = this._bodyFields[column];
        value = this._data[row][field.name];
        break;
      case 'column-header':
        field = this._bodyFields[column];
        value = field.name;
        break;
      case 'row-header':
        field = this._headerFields[column];
        value = this._data[row][field.name];
        break;
      case 'corner-header':
        field = this._headerFields[column];
        value = field.name;
        break;
      default:
        throw 'unreachable';
    }

    // Test whether the value is a missing value.
    let missing = (
      this._missingValues !== null &&
      typeof value === 'string' &&
      this._missingValues[value] === true
    );

    // Return the final value.
    return missing ? null : value;
  }

  /**
   * Returns an array of unique values contained in the provided column index.
   *
   * @param columnIndex - The index to retrieve unique values for.
   */
  uniqueValues(region: DataModel.CellRegion, columnIndex: number): any[]{
    let columnName = this.metadata(region, columnIndex)['name'];
    let uniqueVals = new Set();
    for (let row of this._data) {
      uniqueVals.add(row[columnName]);
    }
    return Array.from(uniqueVals);
  }

  /**
<<<<<<< HEAD
   * Returns a reference to the dataset from this View.
   */
  get dataset(): View.DataSource {
    return this._data;
  }


=======
   * Returns the index in the schema that relates to the index by region.
   *
   * @param region - The `CellRegion` of interest.
   *
   * @param index - The column index to look up.
   */
  getSchemaIndex(region: DataModel.CellRegion, index: number): number {
    if (region === 'corner-header') {
      return index;
    } else {
      return this._headerFields.length + index;
    }
  }

>>>>>>> b271679b
  private readonly _data: View.DataSource;
  private readonly _bodyFields: View.IField[];
  private readonly _headerFields: View.IField[];
  private readonly _missingValues: Private.MissingValuesMap | null;
}

/**
 * The namespace for the `View` class statics.
 */
export
namespace View {
  /**
   * An object which describes a column of data in the view.
   *
   * #### Notes
   * This is based on the JSON Table Schema specification:
   * https://specs.frictionlessdata.io/table-schema/
   */
  export
  interface IField {
    /**
     * The name of the column.
     *
     * This is used as the key to extract a value from a data record.
     * It is also used as the column header label.
     */
    readonly name: string;

    /**
     * The type of data held in the column.
     */
    readonly type: string;
  }

  /**
   * An object when specifies the schema for a view.
   *
   * #### Notes
   * This is based on the JSON Table Schema specification:
   * https://specs.frictionlessdata.io/table-schema/
   */
  export
  interface ISchema {
    /**
     * The fields which describe the view columns.
     *
     * Primary key fields are rendered as row header columns.
     */
    readonly fields: IField[];

    /**
     * The values to treat as "missing" data.
     *
     * Missing values are automatically converted to `null`.
     */
    readonly missingValues?: string[];

    /**
     * The field names which act as primary keys.
     *
     * Primary key fields are rendered as row header columns.
     */
    readonly primaryKey?: string | string[];
  }

  /**
   * A type alias for a data source for a JSON data model.
   *
   * A data source is an array of JSON object records which represent
   * the rows of the table. The keys of the records correspond to the
   * field names of the columns.
   */
  export
  type DataSource = ReadonlyArray<ReadonlyJSONObject>;

  /**
   * An options object for initializing a view.
   */
  export
  interface IOptions {
    /**
     * The schema for the for the view.
     *
     * The schema should be treated as an immutable object.
     */
    schema: ISchema;

    /**
     * The data source for the view.
     *
     * The data model takes full ownership of the data source.
     */
    data: DataSource;
  }
}

/**
 * The namespace for the module implementation details.
 */
namespace Private {
  /**
   * An object which holds the results of splitting schema fields.
   */
  export
  interface ISplitFieldsResult {
    /**
     * The non-primary key fields to use for the grid body.
     */
    bodyFields: View.IField[];

    /**
     * The primary key fields to use for the grid headers.
     */
    headerFields: View.IField[];
  }

  /**
   * Split the schema fields into header and body fields.
   */
  export
  function splitFields(schema: View.ISchema): ISplitFieldsResult {
    // Normalize the primary keys.
    let primaryKeys: string[];
    if (schema.primaryKey === undefined) {
      primaryKeys = [];
    } else if (typeof schema.primaryKey === 'string') {
      primaryKeys = [schema.primaryKey];
    } else {
      primaryKeys = schema.primaryKey;
    }

    // Separate the fields for the body and header.
    let bodyFields: View.IField[] = [];
    let headerFields: View.IField[] = [];
    for (let field of schema.fields) {
      if (primaryKeys.indexOf(field.name) === -1) {
        bodyFields.push(field);
      } else {
        headerFields.push(field);
      }
    }

    // Return the separated fields.
    return { bodyFields, headerFields };
  }

  /**
   * A type alias for a missing value map.
   */
  export
  type MissingValuesMap = { [key: string]: boolean };

  /**
   * Create a missing values map for a schema.
   *
   * This returns `null` if there are no missing values.
   */
  export
  function createMissingMap(schema: View.ISchema): MissingValuesMap | null {
    // Bail early if there are no missing values.
    if (!schema.missingValues || schema.missingValues.length === 0) {
      return null;
    }

    // Collect the missing values into a map.
    let result: MissingValuesMap = Object.create(null);
    for (let value of schema.missingValues) {
      result[value] = true;
    }

    // Return the populated map.
    return result;
  }
}<|MERGE_RESOLUTION|>--- conflicted
+++ resolved
@@ -147,15 +147,13 @@
   }
 
   /**
-<<<<<<< HEAD
    * Returns a reference to the dataset from this View.
    */
   get dataset(): View.DataSource {
     return this._data;
   }
 
-
-=======
+  /**
    * Returns the index in the schema that relates to the index by region.
    *
    * @param region - The `CellRegion` of interest.
@@ -170,7 +168,6 @@
     }
   }
 
->>>>>>> b271679b
   private readonly _data: View.DataSource;
   private readonly _bodyFields: View.IField[];
   private readonly _headerFields: View.IField[];
