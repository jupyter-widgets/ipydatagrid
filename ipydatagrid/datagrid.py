#!/usr/bin/env python
# coding: utf-8

# Copyright (c) QuantStack.
# Distributed under the terms of the Modified BSD License.

"""
TODO: Add module docstring
"""

from traitlets import (
    Any, Bool, Dict, Enum, Instance, Int, List, Unicode, default
)

from ipywidgets import DOMWidget, Widget, widget_serialization

from ._frontend import module_name, module_version
from .cellrenderer import CellRenderer, TextRenderer


class Transform(Widget):
    _model_module = Unicode(module_name).tag(sync=True)
    _model_module_version = Unicode(module_version).tag(sync=True)

    field = Unicode().tag(sync=True)


class Filter(Transform):
    _model_name = Unicode('FilterModel').tag(sync=True)

    operator = Enum(values=['<', '>', '=']).tag(sync=True)
    value = Any().tag(sync=True)

    def __init__(self, field, operator, value, *args, **kwargs):
        super(Filter, self).__init__(*args, field=field, operator=operator, value=value, **kwargs)


class Sort(Transform):
    _model_name = Unicode('SortModel').tag(sync=True)

    desc = Bool(True).tag(sync=True)

    def __init__(self, field, desc=True, *args, **kwargs):
        super(Sort, self).__init__(*args, field=field, desc=desc, **kwargs)


class DataGrid(DOMWidget):
    _model_name = Unicode('DataGridModel').tag(sync=True)
    _model_module = Unicode(module_name).tag(sync=True)
    _model_module_version = Unicode(module_version).tag(sync=True)
    _view_name = Unicode('DataGridView').tag(sync=True)
    _view_module = Unicode(module_name).tag(sync=True)
    _view_module_version = Unicode(module_version).tag(sync=True)

    base_row_size = Int(20).tag(sync=True)
    base_column_size = Int(64).tag(sync=True)
    base_row_header_size = Int(64).tag(sync=True)
    base_column_header_size = Int(20).tag(sync=True)

    header_visibility = Enum(default_value='all', values=['all', 'row', 'column', 'none']).tag(sync=True)

    data = Dict().tag(sync=True)

    _transforms = List(Dict).tag(sync=True, **widget_serialization)

<<<<<<< HEAD
    def transforms(self, transforms):
=======
    renderers = Dict(Instance(CellRenderer)).tag(sync=True, **widget_serialization)
    default_renderer = Instance(CellRenderer).tag(sync=True, **widget_serialization)

    def transform(self, transforms):
>>>>>>> 94fc52a4
        """Apply a list of transformation to this DataGrid."""

        # TODO: Validate this input, or let it fail on view side?
        self._transforms = transforms

    def revert(self):
        """Revert all transformations."""
<<<<<<< HEAD
        self._transforms = []
=======
        self.transforms = []

    @default('default_renderer')
    def _default_renderer(self):
        return TextRenderer()
>>>>>>> 94fc52a4
<|MERGE_RESOLUTION|>--- conflicted
+++ resolved
@@ -63,14 +63,10 @@
 
     _transforms = List(Dict).tag(sync=True, **widget_serialization)
 
-<<<<<<< HEAD
-    def transforms(self, transforms):
-=======
     renderers = Dict(Instance(CellRenderer)).tag(sync=True, **widget_serialization)
     default_renderer = Instance(CellRenderer).tag(sync=True, **widget_serialization)
 
     def transform(self, transforms):
->>>>>>> 94fc52a4
         """Apply a list of transformation to this DataGrid."""
 
         # TODO: Validate this input, or let it fail on view side?
@@ -78,12 +74,8 @@
 
     def revert(self):
         """Revert all transformations."""
-<<<<<<< HEAD
         self._transforms = []
-=======
-        self.transforms = []
 
     @default('default_renderer')
     def _default_renderer(self):
-        return TextRenderer()
->>>>>>> 94fc52a4
+        return TextRenderer()