--- conflicted
+++ resolved
@@ -1,8 +1,4 @@
 # Copyright (c) Bloomberg.
 # Distributed under the terms of the Modified BSD License.
 
-<<<<<<< HEAD
-__version__ = "1.1.17"
-=======
-__version__ = "1.2.0"
->>>>>>> 05f3393d
+__version__ = "1.2.0"